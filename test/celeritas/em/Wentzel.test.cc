//----------------------------------*-C++-*----------------------------------//
// Copyright 2023-2024 UT-Battelle, LLC, and other Celeritas developers.
// See the top-level COPYRIGHT file for details.
// SPDX-License-Identifier: (Apache-2.0 OR MIT)
//---------------------------------------------------------------------------//
//! \file celeritas/em/Wentzel.test.cc
//---------------------------------------------------------------------------//
#include "celeritas/Quantities.hh"
#include "celeritas/Units.hh"
#include "celeritas/em/interactor/WentzelInteractor.hh"
#include "celeritas/em/model/WentzelModel.hh"
#include "celeritas/em/process/CoulombScatteringProcess.hh"
#include "celeritas/io/ImportParameters.hh"
#include "celeritas/mat/MaterialTrackView.hh"
#include "celeritas/mat/MaterialView.hh"
#include "celeritas/phys/InteractionIO.hh"
#include "celeritas/phys/InteractorHostTestBase.hh"

#include "celeritas_test.hh"

namespace celeritas
{
namespace test
{
//---------------------------------------------------------------------------//

class CoulombScatteringTest : public InteractorHostTestBase
{
  protected:
    void SetUp() override
    {
        using namespace constants;

        // Need to include protons
        constexpr units::MevMass emass{0.5109989461};
        ParticleParams::Input par_inp
            = {{"electron",
                pdg::electron(),
                emass,
                celeritas::units::ElementaryCharge{-1},
                stable_decay_constant},
               {"positron",
                pdg::positron(),
                emass,
                celeritas::units::ElementaryCharge{1},
                stable_decay_constant},
               {"proton",
                pdg::proton(),
                units::MevMass{938.28},
                celeritas::units::ElementaryCharge{1},
                stable_decay_constant}};
        this->set_particle_params(std::move(par_inp));

        // Set up shared material data
        // TODO: Use multiple elements to test elements are picked correctly
        MaterialParams::Input mat_inp;
        mat_inp.isotopes = {{AtomicNumber{29},
                             AtomicNumber{63},
                             units::MevMass{58618.5},
                             "63Cu"},
                            {AtomicNumber{29},
                             AtomicNumber{65},
                             units::MevMass{60479.8},
                             "65Cu"},
                            // Lead
                            {AtomicNumber{82},
                             AtomicNumber{204},
                             units::MevMass{189999.6},
                             "204Pb"},
                            {AtomicNumber{82},
                             AtomicNumber{206},
                             units::MevMass{191863.9},
                             "206Pb"},
                            {AtomicNumber{82},
                             AtomicNumber{207},
                             units::MevMass{192796.8},
                             "207Pb"},
                            {AtomicNumber{82},
                             AtomicNumber{208},
                             units::MevMass{193729.0},
                             "208Pb"}};
        mat_inp.elements = {{AtomicNumber{29},
                             units::AmuMass{63.546},
                             {{IsotopeId{0}, 0.692}, {IsotopeId{1}, 0.308}},
                             "Cu"},
                            {AtomicNumber{82},
                             units::AmuMass{207.2},
                             {{IsotopeId{2}, 0.014},
                              {IsotopeId{3}, 0.241},
                              {IsotopeId{4}, 0.221},
                              {IsotopeId{5}, 0.524}},
                             "Pb"}};
        mat_inp.materials = {{0.141 * na_avogadro,
                              293.0,
                              MatterState::solid,
                              {{ElementId{0}, 1.0}},
                              "Cu"},
                             {0.141 * na_avogadro,
                              293.0,
                              MatterState::solid,
                              {{ElementId{1}, 1.0}},
                              "Pb"}};
        this->set_material_params(mat_inp);

        // Create mock import data
        {
            ImportProcess ip_electron = this->make_import_process(
                pdg::electron(),
                {},
                ImportProcessClass::coulomb_scat,
                {ImportModelClass::e_coulomb_scattering});
            ImportProcess ip_positron = ip_electron;
            ip_positron.particle_pdg = pdg::positron().get();
            this->set_imported_processes(
                {std::move(ip_electron), std::move(ip_positron)});
        }

        // Use default options
        WentzelModel::Options options;

        model_ = std::make_shared<WentzelModel>(ActionId{0},
                                                *this->particle_params(),
                                                *this->material_params(),
                                                options,
                                                this->imported_processes());

        // Set cutoffs
        CutoffParams::Input input;
        CutoffParams::MaterialCutoffs material_cutoffs;
        // TODO: Use realistic cutoff / material with high cutoff
        material_cutoffs.push_back({MevEnergy{0.5}, 0.1});
        material_cutoffs.push_back({MevEnergy{0.5}, 0.1});
        input.materials = this->material_params();
        input.particles = this->particle_params();
        input.cutoffs.insert({pdg::electron(), material_cutoffs});
        input.cutoffs.insert({pdg::positron(), material_cutoffs});
        input.cutoffs.insert({pdg::proton(), material_cutoffs});
        this->set_cutoff_params(input);

        // Set incident particle to be an electron at 200 MeV
        this->set_inc_particle(pdg::electron(), MevEnergy{200.0});
        this->set_inc_direction({0, 0, 1});
        this->set_material("Pb");

        std::cout << "Constructor done\n";
    }

    void sanity_check(Interaction const& interaction) const
    {
        SCOPED_TRACE(interaction);

        // Check change to parent track
        EXPECT_GE(this->particle_track().energy().value(),
                  interaction.energy.value());
        EXPECT_LT(0, interaction.energy.value());
        EXPECT_SOFT_EQ(1.0, norm(interaction.direction));
        EXPECT_EQ(Action::scattered, interaction.action);

        // Check secondaries
        EXPECT_TRUE(interaction.secondaries.empty());

        // Non-zero energy deposit in material so momentum isn't conserved
        this->check_energy_conservation(interaction);
    }

  protected:
    std::shared_ptr<WentzelModel> model_;
};

TEST_F(CoulombScatteringTest, wokvi_xs)
{
    std::cout << "Starting wokvi_xs\n";

    WentzelHostRef const& data = model_->host_ref();
    std::cout << "Build Host ref!\n";

    AtomicNumber const target_z
        = this->material_params()->get(ElementId{0}).atomic_number();
    std::cout << "Atomic number done\n";

    real_type const cutoff_energy = value_as<units::MevEnergy>(
        this->cutoff_params()
            ->get(MaterialId{0})
            .energy(this->particle_track().particle_id()));

<<<<<<< HEAD
    std::cout << "Cutoff energy done\n";

    const std::vector<real_type> energies = {50, 100, 200, 1000, 13000};
=======
    std::vector<real_type> const energies = {50, 100, 200, 1000, 13000};
>>>>>>> 33eea0f8

    static real_type const expected_screen_z[] = {2.1181757502465e-08,
                                                  5.3641196710457e-09,
                                                  1.3498490873627e-09,
                                                  5.4280909096648e-11,
                                                  3.2158426877075e-13};

    static real_type const expected_cos_t_max[] = {0.99989885103277,
                                                   0.99997458240728,
                                                   0.99999362912075,
                                                   0.99999974463379,
                                                   0.99999999848823};

    static real_type const expected_xsecs[] = {0.033319844069031,
                                               0.033319738720425,
                                               0.033319684608429,
                                               0.033319640583261,
                                               0.03331963032739};

    std::vector<real_type> xsecs, cos_t_maxs, screen_zs;
    for (real_type energy : energies)
    {
        std::cout << "energy: " << energy << "\n";
        this->set_inc_particle(pdg::electron(), MevEnergy{energy});

        WentzelRatioCalculator calc(
            particle_track(), target_z, data, cutoff_energy);

        xsecs.push_back(calc());
        cos_t_maxs.push_back(calc.cos_t_max_elec());
        screen_zs.push_back(calc.screening_coefficient());
    }

    std::cout << "checking...\n";
    EXPECT_VEC_SOFT_EQ(expected_xsecs, xsecs);
    EXPECT_VEC_SOFT_EQ(expected_screen_z, screen_zs);
    EXPECT_VEC_SOFT_EQ(expected_cos_t_max, cos_t_maxs);
}

TEST_F(CoulombScatteringTest, mott_xs)
{
    WentzelHostRef const& data = model_->host_ref();

    WentzelElementData const& element_data = data.elem_data[ElementId(0)];
    MottRatioCalculator xsec(element_data, sqrt(particle_track().beta_sq()));

    static real_type const cos_ts[]
        = {1, 0.9, 0.5, 0.21, 0, -0.1, -0.6, -0.7, -0.9, -1};
    static real_type const expected_xsecs[] = {0.99997507022045,
                                               1.090740570075,
                                               0.98638178782896,
                                               0.83702240402998,
                                               0.71099171311683,
                                               0.64712379625713,
                                               0.30071752615308,
                                               0.22722448378001,
                                               0.07702815350459,
                                               0.00051427465924958};

    std::vector<real_type> xsecs;
    for (real_type cos_t : cos_ts)
    {
        xsecs.push_back(xsec(cos_t));
    }

    EXPECT_VEC_SOFT_EQ(xsecs, expected_xsecs);
}

TEST_F(CoulombScatteringTest, simple_scattering)
{
    int const num_samples = 10;

    static real_type const expected_angle[] = {1,
                                               0.99999999776622,
                                               0.99999999990987,
                                               0.99999999931707,
                                               0.99999999847986,
                                               0.9999999952274,
                                               0.99999999905465,
                                               0.99999999375773,
                                               1,
                                               0.99999999916491};
    static real_type const expected_energy[] = {200,
                                                199.99999999847,
                                                199.99999999994,
                                                199.99999999953,
                                                199.99999999896,
                                                199.99999999673,
                                                199.99999999935,
                                                199.99999999572,
                                                200,
                                                199.99999999943};

    IsotopeView const isotope = this->material_track()
                                    .make_material_view()
                                    .make_element_view(ElementComponentId{0})
                                    .make_isotope_view(IsotopeComponentId{0});
    auto cutoffs = this->cutoff_params()->get(MaterialId{0});

    WentzelInteractor interact(model_->host_ref(),
                               this->particle_track(),
                               this->direction(),
                               isotope,
                               ElementId{0},
                               cutoffs);
    RandomEngine& rng_engine = this->rng();

    std::vector<real_type> angle;
    std::vector<real_type> energy;

    for ([[maybe_unused]] int i : range(num_samples))
    {
        Interaction result = interact(rng_engine);
        SCOPED_TRACE(result);
        this->sanity_check(result);

        energy.push_back(result.energy.value());
        angle.push_back(dot_product(this->direction(), result.direction));
    }

    EXPECT_VEC_SOFT_EQ(expected_angle, angle);
    EXPECT_VEC_SOFT_EQ(expected_energy, energy);
}

TEST_F(CoulombScatteringTest, distribution)
{
    WentzelHostRef const& data = model_->host_ref();

    std::vector<real_type> const energies = {50, 100, 200, 1000, 13000};

    static real_type const expected_avg_angles[] = {0.99999962180819,
                                                    0.99999973999034,
                                                    0.9999999728531,
                                                    0.99999999909264,
                                                    0.99999999999393};

    for (size_t i : range(energies.size()))
    {
        this->set_inc_particle(pdg::electron(), MevEnergy{energies[i]});

        WentzelElementData const& element_data = data.elem_data[ElementId(0)];

        IsotopeView const isotope
            = this->material_track()
                  .make_material_view()
                  .make_element_view(ElementComponentId{0})
                  .make_isotope_view(IsotopeComponentId{0});

        real_type const cutoff_energy = value_as<units::MevEnergy>(
            this->cutoff_params()
                ->get(MaterialId{0})
                .energy(ParticleId{0}));  // TODO: Use proton ParticleId{2}

        WentzelDistribution distrib(
            particle_track(), isotope, element_data, cutoff_energy, data);

        RandomEngine& rng_engine = this->rng();

        real_type avg_angle = 0;

        int const num_samples = 4096;
        for ([[maybe_unused]] int i : range(num_samples))
        {
            avg_angle += distrib(rng_engine);
        }

        avg_angle /= num_samples;

        EXPECT_SOFT_NEAR(
            expected_avg_angles[i], avg_angle, std::sqrt(num_samples));
    }
}

TEST_F(CoulombScatteringTest, my_test)
{
    WentzelHostRef const& data = model_->host_ref();

    AtomicNumber const target_z{82};

    const real_type cutoff_energy = 0.1;

    const std::vector<real_type> energies = {50, 100, 200, 500, 1000, 13000};

    const IsotopeView isotope = this->material_track()
                                    .make_material_view()
                                    .make_element_view(ElementComponentId{0})
                                    .make_isotope_view(IsotopeComponentId{3});
    auto cutoffs = this->cutoff_params()->get(MaterialId{1});

    RandomEngine& rng_engine = this->rng();

    for (real_type energy : energies)
    {
        this->set_inc_particle(pdg::electron(), MevEnergy{energy});

        WentzelRatioCalculator calc(
            particle_track(), target_z, data, cutoff_energy);

        auto const& particle = particle_track();
        std::cout
            << "screenZ: " << calc.screening_coefficient() << "\n"
            << "mass: " << value_as<units::MevMass>(particle.mass()) << "\n"
            << "targetZ: " << target_z.get() << "\n"
            << "kinetic energy: "
            << value_as<units::MevEnergy>(particle.energy()) << "\n"
            << "invbeta2: " << (1.0 / particle.beta_sq()) << "\n"
            << "momentum squared: "
            << value_as<units::MevMomentumSq>(particle.momentum_sq()) << "\n"
            << "cos_t_max_elec: " << calc.cos_t_max_elec() << "\n"
            << "xsec ratio: " << calc() << "\n\n";
    }
}

//---------------------------------------------------------------------------//
}  // namespace test
}  // namespace celeritas<|MERGE_RESOLUTION|>--- conflicted
+++ resolved
@@ -183,13 +183,9 @@
             ->get(MaterialId{0})
             .energy(this->particle_track().particle_id()));
 
-<<<<<<< HEAD
     std::cout << "Cutoff energy done\n";
 
-    const std::vector<real_type> energies = {50, 100, 200, 1000, 13000};
-=======
     std::vector<real_type> const energies = {50, 100, 200, 1000, 13000};
->>>>>>> 33eea0f8
 
     static real_type const expected_screen_z[] = {2.1181757502465e-08,
                                                   5.3641196710457e-09,
