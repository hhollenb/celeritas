//----------------------------------*-C++-*----------------------------------//
// Copyright 2023-2024 UT-Battelle, LLC, and other Celeritas developers.
// See the top-level COPYRIGHT file for details.
// SPDX-License-Identifier: (Apache-2.0 OR MIT)
//---------------------------------------------------------------------------//
//! \file celeritas/em/Wentzel.test.cc
//---------------------------------------------------------------------------//
#include "celeritas/Quantities.hh"
#include "celeritas/Units.hh"
#include "celeritas/em/interactor/WentzelInteractor.hh"
#include "celeritas/em/model/WentzelModel.hh"
#include "celeritas/em/process/CoulombScatteringProcess.hh"
#include "celeritas/io/ImportParameters.hh"
#include "celeritas/mat/MaterialTrackView.hh"
#include "celeritas/mat/MaterialView.hh"
#include "celeritas/phys/InteractionIO.hh"
#include "celeritas/phys/InteractorHostTestBase.hh"

#include "celeritas_test.hh"

namespace celeritas
{
namespace test
{
//---------------------------------------------------------------------------//

class CoulombScatteringTest : public InteractorHostTestBase
{
  protected:
    void SetUp() override
    {
<<<<<<< HEAD
        using namespace constants;
=======
        using namespace celeritas::units;
        using constants::stable_decay_constant;
>>>>>>> 8f5849a5

        // Need to include protons
        constexpr units::MevMass emass{0.5109989461};
        ParticleParams::Input par_inp = {
            {"electron",
             pdg::electron(),
             emass,
             ElementaryCharge{-1},
             stable_decay_constant},
            {"positron",
             pdg::positron(),
             emass,
             ElementaryCharge{1},
             stable_decay_constant},
            {"proton",
             pdg::proton(),
             units::MevMass{938.28},
             ElementaryCharge{1},
             stable_decay_constant},
        };
        this->set_particle_params(std::move(par_inp));

        // Set up shared material data
        MaterialParams::Input mat_inp;
<<<<<<< HEAD
        mat_inp.isotopes = {{AtomicNumber{29},
                             AtomicNumber{63},
                             units::MevMass{58618.5},
                             "63Cu"},
                            {AtomicNumber{29},
                             AtomicNumber{65},
                             units::MevMass{60479.8},
                             "65Cu"},
                            // Lead
                            {AtomicNumber{82},
                             AtomicNumber{204},
                             units::MevMass{189999.6},
                             "204Pb"},
                            {AtomicNumber{82},
                             AtomicNumber{206},
                             units::MevMass{191863.9},
                             "206Pb"},
                            {AtomicNumber{82},
                             AtomicNumber{207},
                             units::MevMass{192796.8},
                             "207Pb"},
                            {AtomicNumber{82},
                             AtomicNumber{208},
                             units::MevMass{193729.0},
                             "208Pb"}};
=======
        mat_inp.isotopes
            = {{AtomicNumber{29}, AtomicNumber{63}, MevMass{58618.5}, "63Cu"},
               {AtomicNumber{29}, AtomicNumber{65}, MevMass{60479.8}, "65Cu"}};
>>>>>>> 8f5849a5
        mat_inp.elements = {{AtomicNumber{29},
                             AmuMass{63.546},
                             {{IsotopeId{0}, 0.692}, {IsotopeId{1}, 0.308}},
<<<<<<< HEAD
                             "Cu"},
                            {AtomicNumber{82},
                             units::AmuMass{207.2},
                             {{IsotopeId{2}, 0.014},
                              {IsotopeId{3}, 0.241},
                              {IsotopeId{4}, 0.221},
                              {IsotopeId{5}, 0.524}},
                             "Pb"}};
        mat_inp.materials = {{0.141 * na_avogadro,
                              293.0,
                              MatterState::solid,
                              {{ElementId{0}, 1.0}},
                              "Cu"},
                             {0.141 * na_avogadro,
                              293.0,
                              MatterState::solid,
                              {{ElementId{1}, 1.0}},
                              "Pb"}};
=======
                             "Cu"}};
        mat_inp.materials = {
            {native_value_from(MolCcDensity{0.141}),
             293.0,
             MatterState::solid,
             {{ElementId{0}, 1.0}},
             "Cu"},
        };
>>>>>>> 8f5849a5
        this->set_material_params(mat_inp);

        // Create mock import data
        {
            ImportProcess ip_electron = this->make_import_process(
                pdg::electron(),
                {},
                ImportProcessClass::coulomb_scat,
                {ImportModelClass::e_coulomb_scattering});
            ImportProcess ip_positron = ip_electron;
            ip_positron.particle_pdg = pdg::positron().get();
            this->set_imported_processes(
                {std::move(ip_electron), std::move(ip_positron)});
        }

        // Use default options
        WentzelModel::Options options;

        model_ = std::make_shared<WentzelModel>(ActionId{0},
                                                *this->particle_params(),
                                                *this->material_params(),
                                                options,
                                                this->imported_processes());

        // Set cutoffs
        CutoffParams::Input input;
        CutoffParams::MaterialCutoffs material_cutoffs;
        // TODO: Use realistic cutoff / material with high cutoff
        material_cutoffs.push_back({MevEnergy{0.5}, 0.1});
        material_cutoffs.push_back({MevEnergy{0.5}, 0.1});
        input.materials = this->material_params();
        input.particles = this->particle_params();
        input.cutoffs.insert({pdg::electron(), material_cutoffs});
        input.cutoffs.insert({pdg::positron(), material_cutoffs});
        input.cutoffs.insert({pdg::proton(), material_cutoffs});
        this->set_cutoff_params(input);

        // Set incident particle to be an electron at 200 MeV
        this->set_inc_particle(pdg::electron(), MevEnergy{200.0});
        this->set_inc_direction({0, 0, 1});
        this->set_material("Pb");

        std::cout << "Constructor done\n";
    }

    void sanity_check(Interaction const& interaction) const
    {
        SCOPED_TRACE(interaction);

        // Check change to parent track
        EXPECT_GE(this->particle_track().energy().value(),
                  interaction.energy.value());
        EXPECT_LT(0, interaction.energy.value());
        EXPECT_SOFT_EQ(1.0, norm(interaction.direction));
        EXPECT_EQ(Action::scattered, interaction.action);

        // Check secondaries
        EXPECT_TRUE(interaction.secondaries.empty());

        // Non-zero energy deposit in material so momentum isn't conserved
        this->check_energy_conservation(interaction);
    }

  protected:
    std::shared_ptr<WentzelModel> model_;
};

TEST_F(CoulombScatteringTest, wokvi_xs)
{
    std::cout << "Starting wokvi_xs\n";

    WentzelHostRef const& data = model_->host_ref();
    std::cout << "Build Host ref!\n";

    AtomicNumber const target_z
        = this->material_params()->get(ElementId{0}).atomic_number();
    std::cout << "Atomic number done\n";

    real_type const cutoff_energy = value_as<units::MevEnergy>(
        this->cutoff_params()
            ->get(MaterialId{0})
            .energy(this->particle_track().particle_id()));

    std::cout << "Cutoff energy done\n";

    std::vector<real_type> const energies = {50, 100, 200, 1000, 13000};

    static real_type const expected_screen_z[] = {2.1181757502465e-08,
                                                  5.3641196710457e-09,
                                                  1.3498490873627e-09,
                                                  5.4280909096648e-11,
                                                  3.2158426877075e-13};

    static real_type const expected_cos_t_max[] = {0.99989885103277,
                                                   0.99997458240728,
                                                   0.99999362912075,
                                                   0.99999974463379,
                                                   0.99999999848823};

    static real_type const expected_xsecs[] = {0.033319844069031,
                                               0.033319738720425,
                                               0.033319684608429,
                                               0.033319640583261,
                                               0.03331963032739};

    std::vector<real_type> xsecs, cos_t_maxs, screen_zs;
    for (real_type energy : energies)
    {
        std::cout << "energy: " << energy << "\n";
        this->set_inc_particle(pdg::electron(), MevEnergy{energy});

        WentzelRatioCalculator calc(
            particle_track(), target_z, data, cutoff_energy);

        xsecs.push_back(calc());
        cos_t_maxs.push_back(calc.cos_t_max_elec());
        screen_zs.push_back(calc.screening_coefficient());
    }

    std::cout << "checking...\n";
    EXPECT_VEC_SOFT_EQ(expected_xsecs, xsecs);
    EXPECT_VEC_SOFT_EQ(expected_screen_z, screen_zs);
    EXPECT_VEC_SOFT_EQ(expected_cos_t_max, cos_t_maxs);
}

TEST_F(CoulombScatteringTest, mott_xs)
{
    WentzelHostRef const& data = model_->host_ref();

    WentzelElementData const& element_data = data.elem_data[ElementId(0)];
    MottRatioCalculator xsec(element_data, sqrt(particle_track().beta_sq()));

    static real_type const cos_ts[]
        = {1, 0.9, 0.5, 0.21, 0, -0.1, -0.6, -0.7, -0.9, -1};
    static real_type const expected_xsecs[] = {0.99997507022045,
                                               1.090740570075,
                                               0.98638178782896,
                                               0.83702240402998,
                                               0.71099171311683,
                                               0.64712379625713,
                                               0.30071752615308,
                                               0.22722448378001,
                                               0.07702815350459,
                                               0.00051427465924958};

    std::vector<real_type> xsecs;
    for (real_type cos_t : cos_ts)
    {
        xsecs.push_back(xsec(cos_t));
    }

    EXPECT_VEC_SOFT_EQ(xsecs, expected_xsecs);
}

TEST_F(CoulombScatteringTest, simple_scattering)
{
    int const num_samples = 10;

    static real_type const expected_angle[] = {1,
                                               0.99999999776622,
                                               0.99999999990987,
                                               0.99999999931707,
                                               0.99999999847986,
                                               0.9999999952274,
                                               0.99999999905465,
                                               0.99999999375773,
                                               1,
                                               0.99999999916491};
    static real_type const expected_energy[] = {200,
                                                199.99999999847,
                                                199.99999999994,
                                                199.99999999953,
                                                199.99999999896,
                                                199.99999999673,
                                                199.99999999935,
                                                199.99999999572,
                                                200,
                                                199.99999999943};

    IsotopeView const isotope = this->material_track()
                                    .make_material_view()
                                    .make_element_view(ElementComponentId{0})
                                    .make_isotope_view(IsotopeComponentId{0});
    auto cutoffs = this->cutoff_params()->get(MaterialId{0});

    WentzelInteractor interact(model_->host_ref(),
                               this->particle_track(),
                               this->direction(),
                               isotope,
                               ElementId{0},
                               cutoffs);
    RandomEngine& rng_engine = this->rng();

    std::vector<real_type> angle;
    std::vector<real_type> energy;

    for ([[maybe_unused]] int i : range(num_samples))
    {
        Interaction result = interact(rng_engine);
        SCOPED_TRACE(result);
        this->sanity_check(result);

        energy.push_back(result.energy.value());
        angle.push_back(dot_product(this->direction(), result.direction));
    }

    EXPECT_VEC_SOFT_EQ(expected_angle, angle);
    EXPECT_VEC_SOFT_EQ(expected_energy, energy);
}

TEST_F(CoulombScatteringTest, distribution)
{
    WentzelHostRef const& data = model_->host_ref();

    std::vector<real_type> const energies = {50, 100, 200, 1000, 13000};

    static real_type const expected_avg_angles[] = {0.99999962180819,
                                                    0.99999973999034,
                                                    0.9999999728531,
                                                    0.99999999909264,
                                                    0.99999999999393};

    for (size_t i : range(energies.size()))
    {
        this->set_inc_particle(pdg::electron(), MevEnergy{energies[i]});

        WentzelElementData const& element_data = data.elem_data[ElementId(0)];

        IsotopeView const isotope
            = this->material_track()
                  .make_material_view()
                  .make_element_view(ElementComponentId{0})
                  .make_isotope_view(IsotopeComponentId{0});

        real_type const cutoff_energy = value_as<units::MevEnergy>(
            this->cutoff_params()
                ->get(MaterialId{0})
                .energy(ParticleId{0}));  // TODO: Use proton ParticleId{2}

        WentzelDistribution distrib(
            particle_track(), isotope, element_data, cutoff_energy, data);

        RandomEngine& rng_engine = this->rng();

        real_type avg_angle = 0;

        int const num_samples = 4096;
        for ([[maybe_unused]] int i : range(num_samples))
        {
            avg_angle += distrib(rng_engine);
        }

        avg_angle /= num_samples;

        EXPECT_SOFT_NEAR(
            expected_avg_angles[i], avg_angle, std::sqrt(num_samples));
    }
}

TEST_F(CoulombScatteringTest, my_test)
{
    WentzelHostRef const& data = model_->host_ref();

    AtomicNumber const target_z{82};

    const real_type cutoff_energy = 0.1;

    const std::vector<real_type> energies = {50, 100, 200, 500, 1000, 13000};

    const IsotopeView isotope = this->material_track()
                                    .make_material_view()
                                    .make_element_view(ElementComponentId{0})
                                    .make_isotope_view(IsotopeComponentId{3});
    auto cutoffs = this->cutoff_params()->get(MaterialId{1});

    RandomEngine& rng_engine = this->rng();

    for (real_type energy : energies)
    {
        this->set_inc_particle(pdg::electron(), MevEnergy{energy});

        WentzelRatioCalculator calc(
            particle_track(), target_z, data, cutoff_energy);

        auto const& particle = particle_track();
        std::cout
            << "screenZ: " << calc.screening_coefficient() << "\n"
            << "mass: " << value_as<units::MevMass>(particle.mass()) << "\n"
            << "targetZ: " << target_z.get() << "\n"
            << "kinetic energy: "
            << value_as<units::MevEnergy>(particle.energy()) << "\n"
            << "invbeta2: " << (1.0 / particle.beta_sq()) << "\n"
            << "momentum squared: "
            << value_as<units::MevMomentumSq>(particle.momentum_sq()) << "\n"
            << "cos_t_max_elec: " << calc.cos_t_max_elec() << "\n"
            << "xsec ratio: " << calc() << "\n\n";
    }
}

//---------------------------------------------------------------------------//
}  // namespace test
}  // namespace celeritas<|MERGE_RESOLUTION|>--- conflicted
+++ resolved
@@ -29,12 +29,8 @@
   protected:
     void SetUp() override
     {
-<<<<<<< HEAD
-        using namespace constants;
-=======
         using namespace celeritas::units;
         using constants::stable_decay_constant;
->>>>>>> 8f5849a5
 
         // Need to include protons
         constexpr units::MevMass emass{0.5109989461};
@@ -59,60 +55,12 @@
 
         // Set up shared material data
         MaterialParams::Input mat_inp;
-<<<<<<< HEAD
-        mat_inp.isotopes = {{AtomicNumber{29},
-                             AtomicNumber{63},
-                             units::MevMass{58618.5},
-                             "63Cu"},
-                            {AtomicNumber{29},
-                             AtomicNumber{65},
-                             units::MevMass{60479.8},
-                             "65Cu"},
-                            // Lead
-                            {AtomicNumber{82},
-                             AtomicNumber{204},
-                             units::MevMass{189999.6},
-                             "204Pb"},
-                            {AtomicNumber{82},
-                             AtomicNumber{206},
-                             units::MevMass{191863.9},
-                             "206Pb"},
-                            {AtomicNumber{82},
-                             AtomicNumber{207},
-                             units::MevMass{192796.8},
-                             "207Pb"},
-                            {AtomicNumber{82},
-                             AtomicNumber{208},
-                             units::MevMass{193729.0},
-                             "208Pb"}};
-=======
         mat_inp.isotopes
             = {{AtomicNumber{29}, AtomicNumber{63}, MevMass{58618.5}, "63Cu"},
                {AtomicNumber{29}, AtomicNumber{65}, MevMass{60479.8}, "65Cu"}};
->>>>>>> 8f5849a5
         mat_inp.elements = {{AtomicNumber{29},
                              AmuMass{63.546},
                              {{IsotopeId{0}, 0.692}, {IsotopeId{1}, 0.308}},
-<<<<<<< HEAD
-                             "Cu"},
-                            {AtomicNumber{82},
-                             units::AmuMass{207.2},
-                             {{IsotopeId{2}, 0.014},
-                              {IsotopeId{3}, 0.241},
-                              {IsotopeId{4}, 0.221},
-                              {IsotopeId{5}, 0.524}},
-                             "Pb"}};
-        mat_inp.materials = {{0.141 * na_avogadro,
-                              293.0,
-                              MatterState::solid,
-                              {{ElementId{0}, 1.0}},
-                              "Cu"},
-                             {0.141 * na_avogadro,
-                              293.0,
-                              MatterState::solid,
-                              {{ElementId{1}, 1.0}},
-                              "Pb"}};
-=======
                              "Cu"}};
         mat_inp.materials = {
             {native_value_from(MolCcDensity{0.141}),
@@ -121,7 +69,6 @@
              {{ElementId{0}, 1.0}},
              "Cu"},
         };
->>>>>>> 8f5849a5
         this->set_material_params(mat_inp);
 
         // Create mock import data
