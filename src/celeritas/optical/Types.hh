//----------------------------------*-C++-*----------------------------------//
// Copyright 2024 UT-Battelle, LLC, and other Celeritas developers.
// See the top-level COPYRIGHT file for details.
// SPDX-License-Identifier: (Apache-2.0 OR MIT)
//---------------------------------------------------------------------------//
//! \file celeritas/optical/Types.hh
//---------------------------------------------------------------------------//
#pragma once

#include "corecel/OpaqueId.hh"

namespace celeritas
{
//---------------------------------------------------------------------------//
// TYPE ALIASES
//---------------------------------------------------------------------------//

<<<<<<< HEAD
//! Opaque index to an optical model
using OpticalModelId = OpaqueId<struct OpticalModel>;

//! Opaque index to a material with optical properties
using OpticalMaterialId = OpaqueId<struct OpticalMaterial_>;

=======
>>>>>>> 1cf250e7
//! Opaque index to a scintillation particle id
using ScintillationParticleId = OpaqueId<struct ScintillationParticle_>;

//! Opaque index to a scintillation spectrum
using ParticleScintSpectrumId = OpaqueId<struct ParScintSpectrumRecord>;

//---------------------------------------------------------------------------//
/*!
 * Physics classes used inside the optical physics loop.
 *
 * Interface classes that integrate with the main Celeritas stepping loop are
 * in the main namespace.
 */
namespace optical
{
}

//---------------------------------------------------------------------------//
}  // namespace celeritas<|MERGE_RESOLUTION|>--- conflicted
+++ resolved
@@ -15,15 +15,6 @@
 // TYPE ALIASES
 //---------------------------------------------------------------------------//
 
-<<<<<<< HEAD
-//! Opaque index to an optical model
-using OpticalModelId = OpaqueId<struct OpticalModel>;
-
-//! Opaque index to a material with optical properties
-using OpticalMaterialId = OpaqueId<struct OpticalMaterial_>;
-
-=======
->>>>>>> 1cf250e7
 //! Opaque index to a scintillation particle id
 using ScintillationParticleId = OpaqueId<struct ScintillationParticle_>;
 
